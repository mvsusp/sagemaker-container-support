--- conflicted
+++ resolved
@@ -12,10 +12,5 @@
 # language governing permissions and limitations under the License.
 from __future__ import absolute_import
 
-<<<<<<< HEAD
-from sagemaker_containers import collections, functions, modules
-from sagemaker_containers.environment import Environment
-=======
 from sagemaker_containers import modules  # noqa ignore=F401 imported but unused
-from sagemaker_containers.environment import Environment  # noqa ignore=F401 imported but unused
->>>>>>> de43fc86
+from sagemaker_containers.environment import Environment  # noqa ignore=F401 imported but unused